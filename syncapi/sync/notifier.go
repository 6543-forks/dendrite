--- conflicted
+++ resolved
@@ -246,19 +246,10 @@
 		}
 	}
 
-<<<<<<< HEAD
-	if peekingDevices != nil {
-		for _, peekingDevice := range peekingDevices {
-			// TODO: don't bother waking up for devices whose users we already woke up
-			if stream := n.fetchUserDeviceStream(peekingDevice.UserID, peekingDevice.DeviceID, false); stream != nil {
-				stream.Broadcast(newPos) // wake up all goroutines Wait()ing on this stream
-			}
-=======
 	for _, peekingDevice := range peekingDevices {
 		// TODO: don't bother waking up for devices whose users we already woke up
 		if stream := n.fetchUserDeviceStream(peekingDevice.UserID, peekingDevice.DeviceID, false); stream != nil {
 			stream.Broadcast(newPos) // wake up all goroutines Wait()ing on this stream
->>>>>>> 913020e4
 		}
 	}
 }
@@ -339,37 +330,22 @@
 	return n.roomIDToJoinedUsers[roomID].values()
 }
 
-<<<<<<< HEAD
-
-=======
->>>>>>> 913020e4
 // Not thread-safe: must be called on the OnNewEvent goroutine only
 func (n *Notifier) addPeekingDevice(roomID, userID, deviceID string) {
 	if _, ok := n.roomIDToPeekingDevices[roomID]; !ok {
 		n.roomIDToPeekingDevices[roomID] = make(peekingDeviceSet)
 	}
-<<<<<<< HEAD
-	n.roomIDToPeekingDevices[roomID].add(types.PeekingDevice{userID, deviceID})
-}
-
-// Not thread-safe: must be called on the OnNewEvent goroutine only
-=======
 	n.roomIDToPeekingDevices[roomID].add(types.PeekingDevice{UserID: userID, DeviceID: deviceID})
 }
 
 // Not thread-safe: must be called on the OnNewEvent goroutine only
 // nolint:unused
->>>>>>> 913020e4
 func (n *Notifier) removePeekingDevice(roomID, userID, deviceID string) {
 	if _, ok := n.roomIDToPeekingDevices[roomID]; !ok {
 		n.roomIDToPeekingDevices[roomID] = make(peekingDeviceSet)
 	}
 	// XXX: is this going to work as a key?
-<<<<<<< HEAD
-	n.roomIDToPeekingDevices[roomID].remove(types.PeekingDevice{userID, deviceID})
-=======
 	n.roomIDToPeekingDevices[roomID].remove(types.PeekingDevice{UserID: userID, DeviceID: deviceID})
->>>>>>> 913020e4
 }
 
 // Not thread-safe: must be called on the OnNewEvent goroutine only
@@ -380,11 +356,6 @@
 	return n.roomIDToPeekingDevices[roomID].values()
 }
 
-<<<<<<< HEAD
-
-
-=======
->>>>>>> 913020e4
 // removeEmptyUserStreams iterates through the user stream map and removes any
 // that have been empty for a certain amount of time. This is a crude way of
 // ensuring that the userStreams map doesn't grow forver.
@@ -439,10 +410,7 @@
 	s[d] = true
 }
 
-<<<<<<< HEAD
-=======
 // nolint:unused
->>>>>>> 913020e4
 func (s peekingDeviceSet) remove(d types.PeekingDevice) {
 	delete(s, d)
 }
