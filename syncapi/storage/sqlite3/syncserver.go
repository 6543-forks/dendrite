// Copyright 2017-2018 New Vector Ltd
// Copyright 2019-2020 The Matrix.org Foundation C.I.C.
//
// Licensed under the Apache License, Version 2.0 (the "License");
// you may not use this file except in compliance with the License.
// You may obtain a copy of the License at
//
//     http://www.apache.org/licenses/LICENSE-2.0
//
// Unless required by applicable law or agreed to in writing, software
// distributed under the License is distributed on an "AS IS" BASIS,
// WITHOUT WARRANTIES OR CONDITIONS OF ANY KIND, either express or implied.
// See the License for the specific language governing permissions and
// limitations under the License.

package sqlite3

import (
	"database/sql"

	// Import the sqlite3 package
	_ "github.com/mattn/go-sqlite3"

	"github.com/matrix-org/dendrite/eduserver/cache"
	"github.com/matrix-org/dendrite/internal/config"
	"github.com/matrix-org/dendrite/internal/sqlutil"
	"github.com/matrix-org/dendrite/syncapi/storage/shared"
)

// SyncServerDatasource represents a sync server datasource which manages
// both the database for PDUs and caches for EDUs.
type SyncServerDatasource struct {
	shared.Database
	db     *sql.DB
	writer sqlutil.Writer
	sqlutil.PartitionOffsetStatements
	streamID streamIDStatements
}

// NewDatabase creates a new sync server database
// nolint: gocyclo
func NewDatabase(dbProperties *config.DatabaseOptions) (*SyncServerDatasource, error) {
	var d SyncServerDatasource
	var err error
	if d.db, err = sqlutil.Open(dbProperties); err != nil {
		return nil, err
	}
	d.writer = sqlutil.NewExclusiveWriter()
	if err = d.prepare(); err != nil {
		return nil, err
	}
	return &d, nil
}

func (d *SyncServerDatasource) prepare() (err error) {
	if err = d.PartitionOffsetStatements.Prepare(d.db, d.writer, "syncapi"); err != nil {
		return err
	}
	if err = d.streamID.prepare(d.db); err != nil {
		return err
	}
	accountData, err := NewSqliteAccountDataTable(d.db, &d.streamID)
	if err != nil {
		return err
	}
	events, err := NewSqliteEventsTable(d.db, &d.streamID)
	if err != nil {
		return err
	}
	roomState, err := NewSqliteCurrentRoomStateTable(d.db, &d.streamID)
	if err != nil {
		return err
	}
	invites, err := NewSqliteInvitesTable(d.db, &d.streamID)
	if err != nil {
		return err
	}
	peeks, err := NewSqlitePeeksTable(d.db, &d.streamID)
	if err != nil {
		return err
	}
	topology, err := NewSqliteTopologyTable(d.db)
	if err != nil {
		return err
	}
	bwExtrem, err := NewSqliteBackwardsExtremitiesTable(d.db)
	if err != nil {
		return err
	}
	sendToDevice, err := NewSqliteSendToDeviceTable(d.db)
	if err != nil {
		return err
	}
	filter, err := NewSqliteFilterTable(d.db)
	if err != nil {
		return err
	}
	d.Database = shared.Database{
		DB:                  d.db,
		Writer:              d.writer,
		Invites:             invites,
<<<<<<< HEAD
		Peeks:				 peeks,
=======
		Peeks:               peeks,
>>>>>>> 913020e4
		AccountData:         accountData,
		OutputEvents:        events,
		BackwardExtremities: bwExtrem,
		CurrentRoomState:    roomState,
		Topology:            topology,
		Filter:              filter,
		SendToDevice:        sendToDevice,
		EDUCache:            cache.New(),
	}
	return nil
}<|MERGE_RESOLUTION|>--- conflicted
+++ resolved
@@ -99,11 +99,7 @@
 		DB:                  d.db,
 		Writer:              d.writer,
 		Invites:             invites,
-<<<<<<< HEAD
-		Peeks:				 peeks,
-=======
 		Peeks:               peeks,
->>>>>>> 913020e4
 		AccountData:         accountData,
 		OutputEvents:        events,
 		BackwardExtremities: bwExtrem,
