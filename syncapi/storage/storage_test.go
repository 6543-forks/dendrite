package storage_test

import (
	"context"
	"crypto/ed25519"
	"encoding/json"
	"fmt"
	"os"
	"testing"
	"time"

	"github.com/matrix-org/dendrite/setup/config"
	"github.com/matrix-org/dendrite/syncapi/storage"
	"github.com/matrix-org/dendrite/syncapi/storage/sqlite3"
	"github.com/matrix-org/dendrite/syncapi/types"
	userapi "github.com/matrix-org/dendrite/userapi/api"
	"github.com/matrix-org/gomatrixserverlib"
)

var (
	ctx             = context.Background()
	emptyStateKey   = ""
	testOrigin      = gomatrixserverlib.ServerName("hollow.knight")
	testRoomID      = fmt.Sprintf("!hallownest:%s", testOrigin)
	testUserIDA     = fmt.Sprintf("@hornet:%s", testOrigin)
	testUserIDB     = fmt.Sprintf("@paleking:%s", testOrigin)
	testUserDeviceA = userapi.Device{
		UserID:      testUserIDA,
		ID:          "device_id_A",
		DisplayName: "Device A",
	}
	testRoomVersion = gomatrixserverlib.RoomVersionV4
	testKeyID       = gomatrixserverlib.KeyID("ed25519:storage_test")
	testPrivateKey  = ed25519.NewKeyFromSeed([]byte{
		1, 2, 3, 4, 5, 6, 7, 8, 9, 10, 11, 12, 13, 14, 15, 16,
		17, 18, 19, 20, 21, 22, 23, 24, 25, 26, 27, 28, 29, 30, 31, 32,
	})
)

func MustCreateEvent(t *testing.T, roomID string, prevs []*gomatrixserverlib.HeaderedEvent, b *gomatrixserverlib.EventBuilder) *gomatrixserverlib.HeaderedEvent {
	b.RoomID = roomID
	if prevs != nil {
		prevIDs := make([]string, len(prevs))
		for i := range prevs {
			prevIDs[i] = prevs[i].EventID()
		}
		b.PrevEvents = prevIDs
	}
	e, err := b.Build(time.Now(), testOrigin, testKeyID, testPrivateKey, testRoomVersion)
	if err != nil {
		t.Fatalf("failed to build event: %s", err)
	}
	return e.Headered(testRoomVersion)
}

func MustCreateDatabase(t *testing.T) storage.Database {
	dbname := fmt.Sprintf("test_%s.db", t.Name())
	if _, err := os.Stat(dbname); err == nil {
		if err = os.Remove(dbname); err != nil {
			t.Fatalf("tried to delete stale test database but failed: %s", err)
		}
	}
	db, err := sqlite3.NewDatabase(&config.DatabaseOptions{
		ConnectionString: config.DataSource(fmt.Sprintf("file:%s", dbname)),
	})
	if err != nil {
		t.Fatalf("NewSyncServerDatasource returned %s", err)
	}
	return db
}

// Create a list of events which include a create event, join event and some messages.
func SimpleRoom(t *testing.T, roomID, userA, userB string) (msgs []*gomatrixserverlib.HeaderedEvent, state []*gomatrixserverlib.HeaderedEvent) {
	var events []*gomatrixserverlib.HeaderedEvent
	events = append(events, MustCreateEvent(t, roomID, nil, &gomatrixserverlib.EventBuilder{
		Content:  []byte(fmt.Sprintf(`{"room_version":"4","creator":"%s"}`, userA)),
		Type:     "m.room.create",
		StateKey: &emptyStateKey,
		Sender:   userA,
		Depth:    int64(len(events) + 1),
	}))
	state = append(state, events[len(events)-1])
	events = append(events, MustCreateEvent(t, roomID, []*gomatrixserverlib.HeaderedEvent{events[len(events)-1]}, &gomatrixserverlib.EventBuilder{
		Content:  []byte(`{"membership":"join"}`),
		Type:     "m.room.member",
		StateKey: &userA,
		Sender:   userA,
		Depth:    int64(len(events) + 1),
	}))
	state = append(state, events[len(events)-1])
	for i := 0; i < 10; i++ {
		events = append(events, MustCreateEvent(t, roomID, []*gomatrixserverlib.HeaderedEvent{events[len(events)-1]}, &gomatrixserverlib.EventBuilder{
			Content: []byte(fmt.Sprintf(`{"body":"Message A %d"}`, i+1)),
			Type:    "m.room.message",
			Sender:  userA,
			Depth:   int64(len(events) + 1),
		}))
	}
	events = append(events, MustCreateEvent(t, roomID, []*gomatrixserverlib.HeaderedEvent{events[len(events)-1]}, &gomatrixserverlib.EventBuilder{
		Content:  []byte(`{"membership":"join"}`),
		Type:     "m.room.member",
		StateKey: &userB,
		Sender:   userB,
		Depth:    int64(len(events) + 1),
	}))
	state = append(state, events[len(events)-1])
	for i := 0; i < 10; i++ {
		events = append(events, MustCreateEvent(t, roomID, []*gomatrixserverlib.HeaderedEvent{events[len(events)-1]}, &gomatrixserverlib.EventBuilder{
			Content: []byte(fmt.Sprintf(`{"body":"Message B %d"}`, i+1)),
			Type:    "m.room.message",
			Sender:  userB,
			Depth:   int64(len(events) + 1),
		}))
	}

	return events, state
}

func MustWriteEvents(t *testing.T, db storage.Database, events []*gomatrixserverlib.HeaderedEvent) (positions []types.StreamPosition) {
	for _, ev := range events {
		var addStateEvents []*gomatrixserverlib.HeaderedEvent
		var addStateEventIDs []string
		var removeStateEventIDs []string
		if ev.StateKey() != nil {
			addStateEvents = append(addStateEvents, ev)
			addStateEventIDs = append(addStateEventIDs, ev.EventID())
		}
		pos, err := db.WriteEvent(ctx, ev, addStateEvents, addStateEventIDs, removeStateEventIDs, nil, false)
		if err != nil {
			t.Fatalf("WriteEvent failed: %s", err)
		}
		fmt.Println("Event ID", ev.EventID(), " spos=", pos, "depth=", ev.Depth())
		positions = append(positions, pos)
	}
	return
}

func TestWriteEvents(t *testing.T) {
	t.Parallel()
	db := MustCreateDatabase(t)
	events, _ := SimpleRoom(t, testRoomID, testUserIDA, testUserIDB)
	MustWriteEvents(t, db, events)
}

// These tests assert basic functionality of the IncrementalSync and CompleteSync functions.
func TestSyncResponse(t *testing.T) {
	t.Parallel()
	db := MustCreateDatabase(t)
	events, state := SimpleRoom(t, testRoomID, testUserIDA, testUserIDB)
	positions := MustWriteEvents(t, db, events)
	latest, err := db.SyncPosition(ctx)
	if err != nil {
		t.Fatalf("failed to get SyncPosition: %s", err)
	}

	testCases := []struct {
		Name         string
		DoSync       func() (*types.Response, error)
		WantTimeline []*gomatrixserverlib.HeaderedEvent
		WantState    []*gomatrixserverlib.HeaderedEvent
	}{
		// The purpose of this test is to make sure that incremental syncs are including up to the latest events.
		// It's a basic sanity test that sync works. It creates a `since` token that is on the penultimate event.
		// It makes sure the response includes the final event.
		{
			Name: "IncrementalSync penultimate",
			DoSync: func() (*types.Response, error) {
				from := types.StreamingToken{ // pretend we are at the penultimate event
					PDUPosition: positions[len(positions)-2],
				}
				res := types.NewResponse()
				return db.IncrementalSync(ctx, res, testUserDeviceA, from, latest, 5, false, &latest)
			},
			WantTimeline: events[len(events)-1:],
		},
		// The purpose of this test is to check that passing a `numRecentEventsPerRoom` correctly limits the
		// number of returned events. This is critical for big rooms hence the test here.
		{
			Name: "IncrementalSync limited",
			DoSync: func() (*types.Response, error) {
				from := types.StreamingToken{ // pretend we are 10 events behind
					PDUPosition: positions[len(positions)-11],
				}
				res := types.NewResponse()
				// limit is set to 5
				return db.IncrementalSync(ctx, res, testUserDeviceA, from, latest, 5, false, &latest)
			},
			// want the last 5 events, NOT the last 10.
			WantTimeline: events[len(events)-5:],
		},
		// The purpose of this test is to check that CompleteSync returns all the current state as well as
		// honouring the `numRecentEventsPerRoom` value
		{
			Name: "CompleteSync limited",
			DoSync: func() (*types.Response, error) {
				res := types.NewResponse()
				// limit set to 5
				return db.CompleteSync(ctx, res, testUserDeviceA, 5, &types.StreamingToken{})
			},
			// want the last 5 events
			WantTimeline: events[len(events)-5:],
			// want all state for the room
			WantState: state,
		},
		// The purpose of this test is to check that CompleteSync can return everything with a high enough
		// `numRecentEventsPerRoom`.
		{
			Name: "CompleteSync",
			DoSync: func() (*types.Response, error) {
				res := types.NewResponse()
				return db.CompleteSync(ctx, res, testUserDeviceA, len(events)+1, &types.StreamingToken{})
			},
			WantTimeline: events,
			// We want no state at all as that field in /sync is the delta between the token (beginning of time)
			// and the START of the timeline.
		},
	}

	for _, tc := range testCases {
		t.Run(tc.Name, func(st *testing.T) {
			res, err := tc.DoSync()
			if err != nil {
				st.Fatalf("failed to do sync: %s", err)
			}
			next := types.StreamingToken{
				PDUPosition:          latest.PDUPosition,
				TypingPosition:       latest.TypingPosition,
				ReceiptPosition:      latest.ReceiptPosition,
				SendToDevicePosition: latest.SendToDevicePosition,
			}
			if res.NextBatch != next.String() {
				st.Errorf("NextBatch got %s want %s", res.NextBatch, next.String())
			}
			roomRes, ok := res.Rooms.Join[testRoomID]
			if !ok {
				st.Fatalf("IncrementalSync response missing room %s - response: %+v", testRoomID, res)
			}
			assertEventsEqual(st, "state for "+testRoomID, false, roomRes.State.Events, tc.WantState)
			assertEventsEqual(st, "timeline for "+testRoomID, false, roomRes.Timeline.Events, tc.WantTimeline)
		})
	}
}

func TestGetEventsInRangeWithPrevBatch(t *testing.T) {
	t.Parallel()
	db := MustCreateDatabase(t)
	events, _ := SimpleRoom(t, testRoomID, testUserIDA, testUserIDB)
	positions := MustWriteEvents(t, db, events)
	latest, err := db.SyncPosition(ctx)
	if err != nil {
		t.Fatalf("failed to get SyncPosition: %s", err)
	}
	from := types.StreamingToken{
		PDUPosition: positions[len(positions)-2],
	}

	res := types.NewResponse()
	nextBatch := &types.StreamingToken{}
	res, err = db.IncrementalSync(ctx, res, testUserDeviceA, from, latest, 5, false, nextBatch)
	if err != nil {
		t.Fatalf("failed to IncrementalSync with latest token")
	}
	res.NextBatch = nextBatch.String()
	roomRes, ok := res.Rooms.Join[testRoomID]
	if !ok {
		t.Fatalf("IncrementalSync response missing room %s - response: %+v", testRoomID, res)
	}
	// returns the last event "Message 10"
	assertEventsEqual(t, "IncrementalSync Timeline", false, roomRes.Timeline.Events, reversed(events[len(events)-1:]))

	prev := roomRes.Timeline.PrevBatch
	if prev == "" {
		t.Fatalf("IncrementalSync expected prev_batch token")
	}
	prevBatchToken, err := types.NewTopologyTokenFromString(prev)
	if err != nil {
		t.Fatalf("failed to NewTopologyTokenFromString : %s", err)
	}
	// backpaginate 5 messages starting at the latest position.
	// head towards the beginning of time
	to := types.TopologyToken{}
	paginatedEvents, err := db.GetEventsInTopologicalRange(ctx, &prevBatchToken, &to, testRoomID, 5, true)
	if err != nil {
		t.Fatalf("GetEventsInRange returned an error: %s", err)
	}
	gots := gomatrixserverlib.HeaderedToClientEvents(db.StreamEventsToEvents(&testUserDeviceA, paginatedEvents), gomatrixserverlib.FormatAll)
	assertEventsEqual(t, "", true, gots, reversed(events[len(events)-6:len(events)-1]))
}

// The purpose of this test is to ensure that backfill does indeed go backwards, using a stream token.
func TestGetEventsInRangeWithStreamToken(t *testing.T) {
	t.Parallel()
	db := MustCreateDatabase(t)
	events, _ := SimpleRoom(t, testRoomID, testUserIDA, testUserIDB)
	MustWriteEvents(t, db, events)
	latest, err := db.SyncPosition(ctx)
	if err != nil {
		t.Fatalf("failed to get SyncPosition: %s", err)
	}
	// head towards the beginning of time
	to := types.StreamingToken{}

	// backpaginate 5 messages starting at the latest position.
	paginatedEvents, err := db.GetEventsInStreamingRange(ctx, &latest, &to, testRoomID, 5, true)
	if err != nil {
		t.Fatalf("GetEventsInRange returned an error: %s", err)
	}
	gots := gomatrixserverlib.HeaderedToClientEvents(db.StreamEventsToEvents(&testUserDeviceA, paginatedEvents), gomatrixserverlib.FormatAll)
	assertEventsEqual(t, "", true, gots, reversed(events[len(events)-5:]))
}

// The purpose of this test is to ensure that backfill does indeed go backwards, using a topology token
func TestGetEventsInRangeWithTopologyToken(t *testing.T) {
	t.Parallel()
	db := MustCreateDatabase(t)
	events, _ := SimpleRoom(t, testRoomID, testUserIDA, testUserIDB)
	MustWriteEvents(t, db, events)
	from, err := db.MaxTopologicalPosition(ctx, testRoomID)
	if err != nil {
		t.Fatalf("failed to get MaxTopologicalPosition: %s", err)
	}
	// head towards the beginning of time
	to := types.TopologyToken{}

	// backpaginate 5 messages starting at the latest position.
	paginatedEvents, err := db.GetEventsInTopologicalRange(ctx, &from, &to, testRoomID, 5, true)
	if err != nil {
		t.Fatalf("GetEventsInRange returned an error: %s", err)
	}
	gots := gomatrixserverlib.HeaderedToClientEvents(db.StreamEventsToEvents(&testUserDeviceA, paginatedEvents), gomatrixserverlib.FormatAll)
	assertEventsEqual(t, "", true, gots, reversed(events[len(events)-5:]))
}

// The purpose of this test is to make sure that backpagination returns all events, even if some events have the same depth.
// For cases where events have the same depth, the streaming token should be used to tie break so events written via WriteEvent
// will appear FIRST when going backwards. This test creates a DAG like:
//                            .-----> Message ---.
//     Create -> Membership --------> Message -------> Message
//                            `-----> Message ---`
// depth  1          2                   3                 4
//
// With a total depth of 4. It tests that:
// - Backpagination over the whole fork should include all messages and not leave any out.
// - Backpagination from the middle of the fork should not return duplicates (things later than the token).
func TestGetEventsInRangeWithEventsSameDepth(t *testing.T) {
	t.Parallel()
	db := MustCreateDatabase(t)

	var events []*gomatrixserverlib.HeaderedEvent
	events = append(events, MustCreateEvent(t, testRoomID, nil, &gomatrixserverlib.EventBuilder{
		Content:  []byte(fmt.Sprintf(`{"room_version":"4","creator":"%s"}`, testUserIDA)),
		Type:     "m.room.create",
		StateKey: &emptyStateKey,
		Sender:   testUserIDA,
		Depth:    int64(len(events) + 1),
	}))
	events = append(events, MustCreateEvent(t, testRoomID, []*gomatrixserverlib.HeaderedEvent{events[len(events)-1]}, &gomatrixserverlib.EventBuilder{
		Content:  []byte(`{"membership":"join"}`),
		Type:     "m.room.member",
		StateKey: &testUserIDA,
		Sender:   testUserIDA,
		Depth:    int64(len(events) + 1),
	}))
	// fork the dag into three, same prev_events and depth
	parent := []*gomatrixserverlib.HeaderedEvent{events[len(events)-1]}
	depth := int64(len(events) + 1)
	for i := 0; i < 3; i++ {
		events = append(events, MustCreateEvent(t, testRoomID, parent, &gomatrixserverlib.EventBuilder{
			Content: []byte(fmt.Sprintf(`{"body":"Message A %d"}`, i+1)),
			Type:    "m.room.message",
			Sender:  testUserIDA,
			Depth:   depth,
		}))
	}
	// merge the fork, prev_events are all 3 messages, depth is increased by 1.
	events = append(events, MustCreateEvent(t, testRoomID, events[len(events)-3:], &gomatrixserverlib.EventBuilder{
		Content: []byte(`{"body":"Message merge"}`),
		Type:    "m.room.message",
		Sender:  testUserIDA,
		Depth:   depth + 1,
	}))
	MustWriteEvents(t, db, events)
	fromLatest, err := db.EventPositionInTopology(ctx, events[len(events)-1].EventID())
	if err != nil {
		t.Fatalf("failed to get EventPositionInTopology: %s", err)
	}
	fromFork, err := db.EventPositionInTopology(ctx, events[len(events)-3].EventID()) // Message 2
	if err != nil {
		t.Fatalf("failed to get EventPositionInTopology for event: %s", err)
	}
	// head towards the beginning of time
	to := types.TopologyToken{}

	testCases := []struct {
		Name  string
		From  types.TopologyToken
		Limit int
		Wants []*gomatrixserverlib.HeaderedEvent
	}{
		{
			Name:  "Pagination over the whole fork",
			From:  fromLatest,
			Limit: 5,
			Wants: reversed(events[len(events)-5:]),
		},
		{
			Name:  "Paginating to the middle of the fork",
			From:  fromLatest,
			Limit: 2,
			Wants: reversed(events[len(events)-2:]),
		},
		{
			Name:  "Pagination FROM the middle of the fork",
			From:  fromFork,
			Limit: 3,
			Wants: reversed(events[len(events)-5 : len(events)-2]),
		},
	}

	for _, tc := range testCases {
		// backpaginate messages starting at the latest position.
		paginatedEvents, err := db.GetEventsInTopologicalRange(ctx, &tc.From, &to, testRoomID, tc.Limit, true)
		if err != nil {
			t.Fatalf("%s GetEventsInRange returned an error: %s", tc.Name, err)
		}
		gots := gomatrixserverlib.HeaderedToClientEvents(db.StreamEventsToEvents(&testUserDeviceA, paginatedEvents), gomatrixserverlib.FormatAll)
		assertEventsEqual(t, tc.Name, true, gots, tc.Wants)
	}
}

// The purpose of this test is to make sure that the query to pull out events is honouring the room ID correctly.
// It works by creating two rooms with the same events in them, then selecting events by topological range.
// Specifically, we know that events with the same depth but lower stream positions are selected, and it's possible
// that this check isn't using the room ID if the brackets are wrong in the SQL query.
func TestGetEventsInTopologicalRangeMultiRoom(t *testing.T) {
	t.Parallel()
	db := MustCreateDatabase(t)

	makeEvents := func(roomID string) (events []*gomatrixserverlib.HeaderedEvent) {
		events = append(events, MustCreateEvent(t, roomID, nil, &gomatrixserverlib.EventBuilder{
			Content:  []byte(fmt.Sprintf(`{"room_version":"4","creator":"%s"}`, testUserIDA)),
			Type:     "m.room.create",
			StateKey: &emptyStateKey,
			Sender:   testUserIDA,
			Depth:    int64(len(events) + 1),
		}))
		events = append(events, MustCreateEvent(t, roomID, []*gomatrixserverlib.HeaderedEvent{events[len(events)-1]}, &gomatrixserverlib.EventBuilder{
			Content:  []byte(`{"membership":"join"}`),
			Type:     "m.room.member",
			StateKey: &testUserIDA,
			Sender:   testUserIDA,
			Depth:    int64(len(events) + 1),
		}))
		return
	}

	roomA := "!room_a:" + string(testOrigin)
	roomB := "!room_b:" + string(testOrigin)
	eventsA := makeEvents(roomA)
	eventsB := makeEvents(roomB)
	MustWriteEvents(t, db, eventsA)
	MustWriteEvents(t, db, eventsB)
	from, err := db.MaxTopologicalPosition(ctx, roomB)
	if err != nil {
		t.Fatalf("failed to get MaxTopologicalPosition: %s", err)
	}
	// head towards the beginning of time
	to := types.TopologyToken{}

	// Query using room B as room A was inserted first and hence A will have lower stream positions but identical depths,
	// allowing this bug to surface.
	paginatedEvents, err := db.GetEventsInTopologicalRange(ctx, &from, &to, roomB, 5, true)
	if err != nil {
		t.Fatalf("GetEventsInRange returned an error: %s", err)
	}
	gots := gomatrixserverlib.HeaderedToClientEvents(db.StreamEventsToEvents(&testUserDeviceA, paginatedEvents), gomatrixserverlib.FormatAll)
	assertEventsEqual(t, "", true, gots, reversed(eventsB))
}

// The purpose of this test is to make sure that events are returned in the right *order* when they have been inserted in a manner similar to
// how any kind of backfill operation will insert the events. This test inserts the SimpleRoom events in a manner similar to how backfill over
// federation would:
// - First inserts join event of test user C
// - Inserts chunks of history in strata e.g (25-30, 20-25, 15-20, 10-15, 5-10, 0-5).
// The test then does a backfill to ensure that the response is ordered correctly according to depth.
func TestGetEventsInRangeWithEventsInsertedLikeBackfill(t *testing.T) {
	t.Parallel()
	db := MustCreateDatabase(t)
	events, _ := SimpleRoom(t, testRoomID, testUserIDA, testUserIDB)

	// "federation" join
	userC := fmt.Sprintf("@radiance:%s", testOrigin)
	joinEvent := MustCreateEvent(t, testRoomID, []*gomatrixserverlib.HeaderedEvent{events[len(events)-1]}, &gomatrixserverlib.EventBuilder{
		Content:  []byte(`{"membership":"join"}`),
		Type:     "m.room.member",
		StateKey: &userC,
		Sender:   userC,
		Depth:    int64(len(events) + 1),
	})
	MustWriteEvents(t, db, []*gomatrixserverlib.HeaderedEvent{joinEvent})

	// Sync will return this for the prev_batch
	from := topologyTokenBefore(t, db, joinEvent.EventID())

	// inject events in batches as if they were from backfill
	// e.g [1,2,3,4,5,6] => [4,5,6] , [1,2,3]
	chunkSize := 5
	for i := len(events); i >= 0; i -= chunkSize {
		start := i - chunkSize
		if start < 0 {
			start = 0
		}
		backfill := events[start:i]
		MustWriteEvents(t, db, backfill)
	}

	// head towards the beginning of time
	to := types.TopologyToken{}

	// starting at `from`, backpaginate to the beginning of time, asserting as we go.
	chunkSize = 3
	events = reversed(events)
	for i := 0; i < len(events); i += chunkSize {
		paginatedEvents, err := db.GetEventsInTopologicalRange(ctx, from, &to, testRoomID, chunkSize, true)
		if err != nil {
			t.Fatalf("GetEventsInRange returned an error: %s", err)
		}
		gots := gomatrixserverlib.HeaderedToClientEvents(db.StreamEventsToEvents(&testUserDeviceA, paginatedEvents), gomatrixserverlib.FormatAll)
		endi := i + chunkSize
		if endi > len(events) {
			endi = len(events)
		}
		assertEventsEqual(t, from.String(), true, gots, events[i:endi])
		from = topologyTokenBefore(t, db, paginatedEvents[len(paginatedEvents)-1].EventID())
	}
}

func TestSendToDeviceBehaviour(t *testing.T) {
	//t.Parallel()
	db := MustCreateDatabase(t)

	// At this point there should be no messages. We haven't sent anything
	// yet.
	events, updates, deletions, err := db.SendToDeviceUpdatesForSync(ctx, "alice", "one", types.StreamingToken{})
	if err != nil {
		t.Fatal(err)
	}
	if len(events) != 0 || len(updates) != 0 || len(deletions) != 0 {
		t.Fatal("first call should have no updates")
	}
	err = db.CleanSendToDeviceUpdates(context.Background(), updates, deletions, types.StreamingToken{})
	if err != nil {
		return
	}

	// Try sending a message.
	streamPos, err := db.StoreNewSendForDeviceMessage(ctx, types.StreamPosition(0), "alice", "one", gomatrixserverlib.SendToDeviceEvent{
		Sender:  "bob",
		Type:    "m.type",
		Content: json.RawMessage("{}"),
	})
	if err != nil {
		t.Fatal(err)
	}

	// At this point we should get exactly one message. We're sending the sync position
	// that we were given from the update and the send-to-device update will be updated
	// in the database to reflect that this was the sync position we sent the message at.
	events, updates, deletions, err = db.SendToDeviceUpdatesForSync(ctx, "alice", "one", types.StreamingToken{SendToDevicePosition: streamPos})
	if err != nil {
		t.Fatal(err)
	}
	if len(events) != 1 || len(updates) != 1 || len(deletions) != 0 {
		t.Fatal("second call should have one update")
	}
	err = db.CleanSendToDeviceUpdates(context.Background(), updates, deletions, types.StreamingToken{SendToDevicePosition: streamPos})
	if err != nil {
		return
	}

	// At this point we should still have one message because we haven't progressed the
	// sync position yet. This is equivalent to the client failing to /sync and retrying
	// with the same position.
	events, updates, deletions, err = db.SendToDeviceUpdatesForSync(ctx, "alice", "one", types.StreamingToken{SendToDevicePosition: streamPos})
	if err != nil {
		t.Fatal(err)
	}
	if len(events) != 1 || len(updates) != 0 || len(deletions) != 0 {
		t.Fatal("third call should have one update still")
	}
	err = db.CleanSendToDeviceUpdates(context.Background(), updates, deletions, types.StreamingToken{SendToDevicePosition: streamPos})
	if err != nil {
		return
	}

	// At this point we should now have no updates, because we've progressed the sync
	// position. Therefore the update from before will not be sent again.
	events, updates, deletions, err = db.SendToDeviceUpdatesForSync(ctx, "alice", "one", types.StreamingToken{SendToDevicePosition: streamPos + 1})
	if err != nil {
		t.Fatal(err)
	}
	if len(events) != 0 || len(updates) != 0 || len(deletions) != 1 {
		t.Fatal("fourth call should have no updates")
	}
	err = db.CleanSendToDeviceUpdates(context.Background(), updates, deletions, types.StreamingToken{SendToDevicePosition: streamPos + 1})
	if err != nil {
		return
	}

	// At this point we should still have no updates, because no new updates have been
	// sent.
	events, updates, deletions, err = db.SendToDeviceUpdatesForSync(ctx, "alice", "one", types.StreamingToken{SendToDevicePosition: streamPos + 2})
	if err != nil {
		t.Fatal(err)
	}
	if len(events) != 0 || len(updates) != 0 || len(deletions) != 0 {
		t.Fatal("fifth call should have no updates")
	}
}

func TestInviteBehaviour(t *testing.T) {
	db := MustCreateDatabase(t)
	inviteRoom1 := "!inviteRoom1:somewhere"
	inviteEvent1 := MustCreateEvent(t, inviteRoom1, nil, &gomatrixserverlib.EventBuilder{
		Content:  []byte(`{"membership":"invite"}`),
		Type:     "m.room.member",
		StateKey: &testUserIDA,
		Sender:   "@inviteUser1:somewhere",
	})
	inviteRoom2 := "!inviteRoom2:somewhere"
	inviteEvent2 := MustCreateEvent(t, inviteRoom2, nil, &gomatrixserverlib.EventBuilder{
		Content:  []byte(`{"membership":"invite"}`),
		Type:     "m.room.member",
		StateKey: &testUserIDA,
		Sender:   "@inviteUser2:somewhere",
	})
	for _, ev := range []*gomatrixserverlib.HeaderedEvent{inviteEvent1, inviteEvent2} {
		_, err := db.AddInviteEvent(ctx, ev)
		if err != nil {
			t.Fatalf("Failed to AddInviteEvent: %s", err)
		}
	}
	latest, err := db.SyncPosition(ctx)
	if err != nil {
		t.Fatalf("failed to get SyncPosition: %s", err)
	}
	// both invite events should appear in a new sync
	beforeRetireRes := types.NewResponse()
<<<<<<< HEAD
	beforeRetireRes, err = db.IncrementalSync(ctx, beforeRetireRes, testUserDeviceA, types.NewStreamToken(0, 0, nil), latest, 0, false, &latest)
=======
	beforeRetireRes, err = db.IncrementalSync(ctx, beforeRetireRes, testUserDeviceA, types.StreamingToken{}, latest, 0, false)
>>>>>>> f5869daa
	if err != nil {
		t.Fatalf("IncrementalSync failed: %s", err)
	}
	assertInvitedToRooms(t, beforeRetireRes, []string{inviteRoom1, inviteRoom2})

	// retire one event: a fresh sync should just return 1 invite room
	if _, err = db.RetireInviteEvent(ctx, inviteEvent1.EventID()); err != nil {
		t.Fatalf("Failed to RetireInviteEvent: %s", err)
	}
	latest, err = db.SyncPosition(ctx)
	if err != nil {
		t.Fatalf("failed to get SyncPosition: %s", err)
	}
	res := types.NewResponse()
<<<<<<< HEAD
	res, err = db.IncrementalSync(ctx, res, testUserDeviceA, types.NewStreamToken(0, 0, nil), latest, 0, false, &latest)
=======
	res, err = db.IncrementalSync(ctx, res, testUserDeviceA, types.StreamingToken{}, latest, 0, false)
>>>>>>> f5869daa
	if err != nil {
		t.Fatalf("IncrementalSync failed: %s", err)
	}
	assertInvitedToRooms(t, res, []string{inviteRoom2})

	// a sync after we have received both invites should result in a leave for the retired room
	beforeRetireTok, err := types.NewStreamTokenFromString(beforeRetireRes.NextBatch)
	if err != nil {
		t.Fatalf("NewStreamTokenFromString cannot parse next batch '%s' : %s", beforeRetireRes.NextBatch, err)
	}
	res = types.NewResponse()
	res, err = db.IncrementalSync(ctx, res, testUserDeviceA, beforeRetireTok, latest, 0, false, &latest)
	if err != nil {
		t.Fatalf("IncrementalSync failed: %s", err)
	}
	assertInvitedToRooms(t, res, []string{})
	if _, ok := res.Rooms.Leave[inviteRoom1]; !ok {
		t.Fatalf("IncrementalSync: expected to see room left after it was retired but it wasn't")
	}
}

func assertInvitedToRooms(t *testing.T, res *types.Response, roomIDs []string) {
	t.Helper()
	if len(res.Rooms.Invite) != len(roomIDs) {
		t.Fatalf("got %d invited rooms, want %d", len(res.Rooms.Invite), len(roomIDs))
	}
	for _, roomID := range roomIDs {
		if _, ok := res.Rooms.Invite[roomID]; !ok {
			t.Fatalf("missing room ID %s", roomID)
		}
	}
}

func assertEventsEqual(t *testing.T, msg string, checkRoomID bool, gots []gomatrixserverlib.ClientEvent, wants []*gomatrixserverlib.HeaderedEvent) {
	t.Helper()
	if len(gots) != len(wants) {
		t.Fatalf("%s response returned %d events, want %d", msg, len(gots), len(wants))
	}
	for i := range gots {
		g := gots[i]
		w := wants[i]
		if g.EventID != w.EventID() {
			t.Errorf("%s event[%d] event_id mismatch: got %s want %s", msg, i, g.EventID, w.EventID())
		}
		if g.Sender != w.Sender() {
			t.Errorf("%s event[%d] sender mismatch: got %s want %s", msg, i, g.Sender, w.Sender())
		}
		if checkRoomID && g.RoomID != w.RoomID() {
			t.Errorf("%s event[%d] room_id mismatch: got %s want %s", msg, i, g.RoomID, w.RoomID())
		}
		if g.Type != w.Type() {
			t.Errorf("%s event[%d] event type mismatch: got %s want %s", msg, i, g.Type, w.Type())
		}
		if g.OriginServerTS != w.OriginServerTS() {
			t.Errorf("%s event[%d] origin_server_ts mismatch: got %v want %v", msg, i, g.OriginServerTS, w.OriginServerTS())
		}
		if string(g.Content) != string(w.Content()) {
			t.Errorf("%s event[%d] content mismatch: got %s want %s", msg, i, string(g.Content), string(w.Content()))
		}
		if string(g.Unsigned) != string(w.Unsigned()) {
			t.Errorf("%s event[%d] unsigned mismatch: got %s want %s", msg, i, string(g.Unsigned), string(w.Unsigned()))
		}
		if (g.StateKey == nil && w.StateKey() != nil) || (g.StateKey != nil && w.StateKey() == nil) {
			t.Errorf("%s event[%d] state_key [not] missing: got %v want %v", msg, i, g.StateKey, w.StateKey())
			continue
		}
		if g.StateKey != nil {
			if !w.StateKeyEquals(*g.StateKey) {
				t.Errorf("%s event[%d] state_key mismatch: got %s want %s", msg, i, *g.StateKey, *w.StateKey())
			}
		}
	}
}

func topologyTokenBefore(t *testing.T, db storage.Database, eventID string) *types.TopologyToken {
	tok, err := db.EventPositionInTopology(ctx, eventID)
	if err != nil {
		t.Fatalf("failed to get EventPositionInTopology: %s", err)
	}
	tok.Decrement()
	return &tok
}

func reversed(in []*gomatrixserverlib.HeaderedEvent) []*gomatrixserverlib.HeaderedEvent {
	out := make([]*gomatrixserverlib.HeaderedEvent, len(in))
	for i := 0; i < len(in); i++ {
		out[i] = in[len(in)-i-1]
	}
	return out
}<|MERGE_RESOLUTION|>--- conflicted
+++ resolved
@@ -646,11 +646,7 @@
 	}
 	// both invite events should appear in a new sync
 	beforeRetireRes := types.NewResponse()
-<<<<<<< HEAD
-	beforeRetireRes, err = db.IncrementalSync(ctx, beforeRetireRes, testUserDeviceA, types.NewStreamToken(0, 0, nil), latest, 0, false, &latest)
-=======
-	beforeRetireRes, err = db.IncrementalSync(ctx, beforeRetireRes, testUserDeviceA, types.StreamingToken{}, latest, 0, false)
->>>>>>> f5869daa
+	beforeRetireRes, err = db.IncrementalSync(ctx, beforeRetireRes, testUserDeviceA, types.StreamingToken{}, latest, 0, false, &latest)
 	if err != nil {
 		t.Fatalf("IncrementalSync failed: %s", err)
 	}
@@ -665,15 +661,7 @@
 		t.Fatalf("failed to get SyncPosition: %s", err)
 	}
 	res := types.NewResponse()
-<<<<<<< HEAD
-	res, err = db.IncrementalSync(ctx, res, testUserDeviceA, types.NewStreamToken(0, 0, nil), latest, 0, false, &latest)
-=======
-	res, err = db.IncrementalSync(ctx, res, testUserDeviceA, types.StreamingToken{}, latest, 0, false)
->>>>>>> f5869daa
-	if err != nil {
-		t.Fatalf("IncrementalSync failed: %s", err)
-	}
-	assertInvitedToRooms(t, res, []string{inviteRoom2})
+	res, err = db.IncrementalSync(ctx, res, testUserDeviceA, types.StreamingToken{}, latest, 0, false, &latest)
 
 	// a sync after we have received both invites should result in a leave for the retired room
 	beforeRetireTok, err := types.NewStreamTokenFromString(beforeRetireRes.NextBatch)
