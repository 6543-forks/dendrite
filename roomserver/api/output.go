// Copyright 2017 Vector Creations Ltd
//
// Licensed under the Apache License, Version 2.0 (the "License");
// you may not use this file except in compliance with the License.
// You may obtain a copy of the License at
//
//     http://www.apache.org/licenses/LICENSE-2.0
//
// Unless required by applicable law or agreed to in writing, software
// distributed under the License is distributed on an "AS IS" BASIS,
// WITHOUT WARRANTIES OR CONDITIONS OF ANY KIND, either express or implied.
// See the License for the specific language governing permissions and
// limitations under the License.

package api

import (
	"github.com/matrix-org/gomatrixserverlib"
)

// An OutputType is a type of roomserver output.
type OutputType string

const (
	// OutputTypeNewRoomEvent indicates that the event is an OutputNewRoomEvent
	OutputTypeNewRoomEvent OutputType = "new_room_event"
	// OutputTypeNewInviteEvent indicates that the event is an OutputNewInviteEvent
	OutputTypeNewInviteEvent OutputType = "new_invite_event"
	// OutputTypeRetireInviteEvent indicates that the event is an OutputRetireInviteEvent
	OutputTypeRetireInviteEvent OutputType = "retire_invite_event"
	// OutputTypeRedactedEvent indicates that the event is an OutputRedactedEvent
	//
	// This event is emitted when a redaction has been 'validated' (meaning both the redaction and the event to redact are known).
	// Redaction validation happens when the roomserver receives either:
	// - A redaction for which we have the event to redact.
	// - Any event for which we have a redaction.
	// When the roomserver receives an event, it will check against the redactions table to see if there is a matching redaction
	// for the event. If there is, it will mark the redaction as validated and emit this event. In the common case of a redaction
	// happening after receiving the event to redact, the roomserver will emit a OutputTypeNewRoomEvent of m.room.redaction
	// immediately followed by a OutputTypeRedactedEvent. In the uncommon case of receiving the redaction BEFORE the event to redact,
	// the roomserver will emit a OutputTypeNewRoomEvent of the event to redact immediately followed by a OutputTypeRedactedEvent.
	//
	// In order to honour redactions correctly, downstream components must ignore m.room.redaction events emitted via OutputTypeNewRoomEvent.
	// When downstream components receive an OutputTypeRedactedEvent they must:
	// - Pull out the event to redact from the database. They should have this because the redaction is validated.
	// - Redact the event and set the corresponding `unsigned` fields to indicate it as redacted.
	// - Replace the event in the database.
	OutputTypeRedactedEvent OutputType = "redacted_event"

	// OutputTypeNewPeek indicates that the kafka event is an OutputNewPeek
	OutputTypeNewPeek OutputType = "new_peek"
)

// An OutputEvent is an entry in the roomserver output kafka log.
// Consumers should check the type field when consuming this event.
type OutputEvent struct {
	// What sort of event this is.
	Type OutputType `json:"type"`
	// The content of event with type OutputTypeNewRoomEvent
	NewRoomEvent *OutputNewRoomEvent `json:"new_room_event,omitempty"`
	// The content of event with type OutputTypeNewInviteEvent
	NewInviteEvent *OutputNewInviteEvent `json:"new_invite_event,omitempty"`
	// The content of event with type OutputTypeRetireInviteEvent
	RetireInviteEvent *OutputRetireInviteEvent `json:"retire_invite_event,omitempty"`
	// The content of event with type OutputTypeRedactedEvent
	RedactedEvent *OutputRedactedEvent `json:"redacted_event,omitempty"`
	// The content of event with type OutputTypeNewPeek
	NewPeek *OutputNewPeek `json:"new_peek,omitempty"`
}

// An OutputNewRoomEvent is written when the roomserver receives a new event.
// It contains the full matrix room event and enough information for a
// consumer to construct the current state of the room and the state before the
// event.
//
// When we talk about state in a matrix room we are talking about the state
// after a list of events. The current state is the state after the latest
// event IDs in the room. The state before an event is the state after its
// prev_events.
type OutputNewRoomEvent struct {
	// The Event.
	Event gomatrixserverlib.HeaderedEvent `json:"event"`
	// The latest events in the room after this event.
	// This can be used to set the prev events for new events in the room.
	// This also can be used to get the full current state after this event.
	LatestEventIDs []string `json:"latest_event_ids"`
	// The state event IDs that were added to the state of the room by this event.
	// Together with RemovesStateEventIDs this allows the receiver to keep an up to date
	// view of the current state of the room.
	AddsStateEventIDs []string `json:"adds_state_event_ids"`
	// All extra newly added state events. This is only set if there are *extra* events
	// other than `Event`. This can happen when forks get merged because state resolution
	// may decide a bunch of state events on one branch are now valid, so they will be
	// present in this list. This is useful when trying to maintain the current state of a room
	// as to do so you need to include both these events and `Event`.
	AddStateEvents []gomatrixserverlib.HeaderedEvent `json:"adds_state_events"`

	// The state event IDs that were removed from the state of the room by this event.
	RemovesStateEventIDs []string `json:"removes_state_event_ids"`
	// The ID of the event that was output before this event.
	// Or the empty string if this is the first event output for this room.
	// This is used by consumers to check if they can safely update their
	// current state using the delta supplied in AddsStateEventIDs and
	// RemovesStateEventIDs.
	//
	// If the LastSentEventID doesn't match what they were expecting it to be
	// they can use the LatestEventIDs to request the full current state.
	LastSentEventID string `json:"last_sent_event_id"`
	// The state event IDs that are part of the state at the event, but not
	// part of the current state. Together with the StateBeforeRemovesEventIDs
	// this can be used to construct the state before the event from the
	// current state. The StateBeforeAddsEventIDs and StateBeforeRemovesEventIDs
	// delta is applied after the AddsStateEventIDs and RemovesStateEventIDs.
	//
	// Consumers need to know the state at each event in order to determine
	// which users and servers are allowed to see the event. This information
	// is needed to apply the history visibility rules and to tell which
	// servers we need to push events to over federation.
	//
	// The state is given as a delta against the current state because they are
	// usually either the same state, or differ by just a couple of events.
	StateBeforeAddsEventIDs []string `json:"state_before_adds_event_ids"`
	// The state event IDs that are part of the current state, but not part
	// of the state at the event.
	StateBeforeRemovesEventIDs []string `json:"state_before_removes_event_ids"`
	// The server name to use to push this event to other servers.
	// Or empty if this event shouldn't be pushed to other servers.
	//
	// This is used by the federation sender component. We need to tell it what
	// event it needs to send because it can't tell on its own. Normally if an
	// event was created on this server then we are responsible for sending it.
	// However there are a couple of exceptions. The first is that when the
	// server joins a remote room through another matrix server, it is the job
	// of the other matrix server to send the event over federation. The second
	// is the reverse of the first, that is when a remote server joins a room
	// that we are in over federation using our server it is our responsibility
	// to send the join event to other matrix servers.
	//
	// We encode the server name that the event should be sent using here to
	// future proof the API for virtual hosting.
	SendAsServer string `json:"send_as_server"`
	// The transaction ID of the send request if sent by a local user and one
	// was specified
	TransactionID *TransactionID `json:"transaction_id"`
}

// AddsState returns all added state events from this event.
//
// This function is needed because `AddStateEvents` will not include a copy of
// the original event to save space, so you cannot use that slice alone.
// Instead, use this function which will add the original event if it is present
// in `AddsStateEventIDs`.
func (ore *OutputNewRoomEvent) AddsState() []gomatrixserverlib.HeaderedEvent {
	includeOutputEvent := false
	for _, id := range ore.AddsStateEventIDs {
		if id == ore.Event.EventID() {
			includeOutputEvent = true
			break
		}
	}
	if !includeOutputEvent {
		return ore.AddStateEvents
	}
	return append(ore.AddStateEvents, ore.Event)
}

// An OutputNewInviteEvent is written whenever an invite becomes active.
// Invite events can be received outside of an existing room so have to be
// tracked separately from the room events themselves.
type OutputNewInviteEvent struct {
	// The room version of the invited room.
	RoomVersion gomatrixserverlib.RoomVersion `json:"room_version"`
	// The "m.room.member" invite event.
	Event gomatrixserverlib.HeaderedEvent `json:"event"`
}

// An OutputRetireInviteEvent is written whenever an existing invite is no longer
// active. An invite stops being active if the user joins the room or if the
// invite is rejected by the user.
type OutputRetireInviteEvent struct {
	// The ID of the "m.room.member" invite event.
	EventID string
	// The target user ID of the "m.room.member" invite event that was retired.
	TargetUserID string
	// Optional event ID of the event that replaced the invite.
	// This can be empty if the invite was rejected locally and we were unable
	// to reach the server that originally sent the invite.
	RetiredByEventID string
	// The "membership" of the user after retiring the invite. One of "join"
	// "leave" or "ban".
	Membership string
}

// An OutputRedactedEvent is written whenever a redaction has been /validated/.
// Downstream components MUST redact the given event ID if they have stored the
// event JSON. It is guaranteed that this event ID has been seen before.
type OutputRedactedEvent struct {
	// The event ID that was redacted
	RedactedEventID string
	// The value of `unsigned.redacted_because` - the redaction event itself
	RedactedBecause gomatrixserverlib.HeaderedEvent
}

// An OutputNewPeek is written whenever a user starts peeking into a room
// using a given device.
type OutputNewPeek struct {
<<<<<<< HEAD
	RoomID string
	UserID string
=======
	RoomID   string
	UserID   string
>>>>>>> 913020e4
	DeviceID string
}<|MERGE_RESOLUTION|>--- conflicted
+++ resolved
@@ -204,12 +204,7 @@
 // An OutputNewPeek is written whenever a user starts peeking into a room
 // using a given device.
 type OutputNewPeek struct {
-<<<<<<< HEAD
-	RoomID string
-	UserID string
-=======
 	RoomID   string
 	UserID   string
->>>>>>> 913020e4
 	DeviceID string
 }